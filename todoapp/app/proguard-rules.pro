-dontoptimize

# Some methods are only called from tests, so make sure the shrinker keeps them.
-keep class com.example.android.architecture.blueprints.** { *; }

<<<<<<< HEAD
-keep class android.support.v4.widget.DrawerLayout { *; }
-keep class android.support.test.espresso.IdlingResource { *; }
-keep class android.support.test.espresso.IdlingRegistry { *; }
=======
-keep class androidx.drawerlayout.widget.DrawerLayout { *; }
-keep class androidx.test.espresso.**
# keep the class and specified members from being removed or renamed
-keep class androidx.test.espresso.IdlingRegistry { *; }
-keep class androidx.test.espresso.IdlingResource { *; }

>>>>>>> ebbdd9ec
-keep class com.google.common.base.Preconditions { *; }
-keep class android.databinding.** { *; }
-keep class android.arch.** { *; }

-keep class androidx.room.RoomDataBase { *; }
-keep class androidx.room.Room { *; }
-keep class android.arch.** { *; }

# For Guava:
-dontwarn javax.annotation.**
-dontwarn javax.inject.**
-dontwarn sun.misc.Unsafe

# Proguard rules that are applied to your test apk/code.
-ignorewarnings

-keepattributes *Annotation*

-dontnote junit.framework.**
-dontnote junit.runner.**

-dontwarn androidx.test.**
-dontwarn org.junit.**
-dontwarn org.hamcrest.**
-dontwarn com.squareup.javawriter.JavaWriter
# Uncomment this if you use Mockito
-dontwarn org.mockito.**<|MERGE_RESOLUTION|>--- conflicted
+++ resolved
@@ -3,21 +3,13 @@
 # Some methods are only called from tests, so make sure the shrinker keeps them.
 -keep class com.example.android.architecture.blueprints.** { *; }
 
-<<<<<<< HEAD
--keep class android.support.v4.widget.DrawerLayout { *; }
--keep class android.support.test.espresso.IdlingResource { *; }
--keep class android.support.test.espresso.IdlingRegistry { *; }
-=======
 -keep class androidx.drawerlayout.widget.DrawerLayout { *; }
 -keep class androidx.test.espresso.**
 # keep the class and specified members from being removed or renamed
 -keep class androidx.test.espresso.IdlingRegistry { *; }
 -keep class androidx.test.espresso.IdlingResource { *; }
 
->>>>>>> ebbdd9ec
 -keep class com.google.common.base.Preconditions { *; }
--keep class android.databinding.** { *; }
--keep class android.arch.** { *; }
 
 -keep class androidx.room.RoomDataBase { *; }
 -keep class androidx.room.Room { *; }
