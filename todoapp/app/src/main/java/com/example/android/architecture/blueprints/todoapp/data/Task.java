/*
 * Copyright 2016, The Android Open Source Project
 *
 * Licensed under the Apache License, Version 2.0 (the "License");
 * you may not use this file except in compliance with the License.
 * You may obtain a copy of the License at
 *
 *      http://www.apache.org/licenses/LICENSE-2.0
 *
 * Unless required by applicable law or agreed to in writing, software
 * distributed under the License is distributed on an "AS IS" BASIS,
 * WITHOUT WARRANTIES OR CONDITIONS OF ANY KIND, either express or implied.
 * See the License for the specific language governing permissions and
 * limitations under the License.
 */

package com.example.android.architecture.blueprints.todoapp.data;

<<<<<<< HEAD
import android.content.ContentValues;
import android.database.Cursor;
=======
import android.support.annotation.NonNull;
>>>>>>> 8c418967
import android.support.annotation.Nullable;

import com.example.android.architecture.blueprints.todoapp.data.source.local.TasksPersistenceContract;
import com.google.common.base.Objects;
import com.google.common.base.Strings;

import java.util.UUID;

/**
 * Immutable model class for a Task.
 */
public final class Task {

    @NonNull
    private final String mId;
    private final String mTitle;
    private final String mDescription;
    private final boolean mCompleted;
<<<<<<< HEAD
    private int mInternalId;
=======
>>>>>>> 8c418967

    /**
     * Use this constructor to create a new active Task.
     *
     * @param title       title of the task
     * @param description description of the task
     */
    public Task(@Nullable String title, @Nullable String description) {
        this(title, description, UUID.randomUUID().toString(), false);
    }

    /**
     * Use this constructor to create an active Task if the Task already has an id (copy of another
     * Task).
     *
     * @param title       title of the task
     * @param description description of the task
     * @param id          id of the task
     */
    public Task(@Nullable String title, @Nullable String description, @NonNull String id) {
        this(title, description, id, false);
    }

    /**
     * Use this constructor to create a new completed Task.
     *
     * @param title       title of the task
     * @param description description of the task
     * @param completed   true if the task is completed, false if it's active
     */
    public Task(@Nullable String title, @Nullable String description, boolean completed) {
        this(title, description, UUID.randomUUID().toString(), completed);
    }

    /**
     * Use this constructor to specify a completed Task if the Task already has an id (copy of
     * another Task).
     *
     * @param title       title of the task
     * @param description description of the task
     * @param id          id of the task
     * @param completed   true if the task is completed, false if it's active
     */
    public Task(@Nullable String title, @Nullable String description,
                @NonNull String id, boolean completed) {
        mId = id;
        mTitle = title;
        mDescription = description;
        mCompleted = completed;
    }

<<<<<<< HEAD
    /**
     * Use this constructor to return a Task from a Cursor
     *
     * @return
     */
    public static Task from(Cursor cursor) {
        String entryId = cursor.getString(cursor.getColumnIndexOrThrow(
                TasksPersistenceContract.TaskEntry.COLUMN_NAME_ENTRY_ID));
        String title = cursor.getString(cursor.getColumnIndexOrThrow(
                TasksPersistenceContract.TaskEntry.COLUMN_NAME_TITLE));
        String description = cursor.getString(cursor.getColumnIndexOrThrow(
                TasksPersistenceContract.TaskEntry.COLUMN_NAME_DESCRIPTION));
        boolean completed = cursor.getInt(cursor.getColumnIndexOrThrow(
                TasksPersistenceContract.TaskEntry.COLUMN_NAME_COMPLETED)) == 1;
        return new Task(title, description, entryId, completed);
    }

    public static Task from(ContentValues values) {
        String entryId = values.getAsString(TasksPersistenceContract.TaskEntry.COLUMN_NAME_ENTRY_ID);
        String title = values.getAsString(TasksPersistenceContract.TaskEntry.COLUMN_NAME_TITLE);
        String description = values.getAsString(TasksPersistenceContract.TaskEntry.COLUMN_NAME_DESCRIPTION);
        boolean completed = values.getAsInteger(TasksPersistenceContract.TaskEntry.COLUMN_NAME_COMPLETED) == 1;

        return new Task(title, description, entryId, completed);
    }

=======
    @NonNull
>>>>>>> 8c418967
    public String getId() {
        return mId;
    }

    @Nullable
    public String getTitle() {
        return mTitle;
    }

    @Nullable
    public String getTitleForList() {
        if (!Strings.isNullOrEmpty(mTitle)) {
            return mTitle;
        } else {
            return mDescription;
        }
    }

    @Nullable
    public String getDescription() {
        return mDescription;
    }

    public boolean isCompleted() {
        return mCompleted;
    }

    public boolean isActive() {
        return !mCompleted;
    }

    public boolean isEmpty() {
        return Strings.isNullOrEmpty(mTitle) &&
               Strings.isNullOrEmpty(mDescription);
    }

    @Override
    public boolean equals(Object o) {
        if (this == o) {
            return true;
        }
        if (o == null || getClass() != o.getClass()) {
            return false;
        }
        Task task = (Task) o;
        return Objects.equal(mId, task.mId) &&
               Objects.equal(mTitle, task.mTitle) &&
               Objects.equal(mDescription, task.mDescription);
    }

    @Override
    public int hashCode() {
        return Objects.hashCode(mId, mTitle, mDescription);
    }

    @Override
    public String toString() {
        return "Task with title " + mTitle;
    }

}<|MERGE_RESOLUTION|>--- conflicted
+++ resolved
@@ -16,12 +16,9 @@
 
 package com.example.android.architecture.blueprints.todoapp.data;
 
-<<<<<<< HEAD
 import android.content.ContentValues;
 import android.database.Cursor;
-=======
 import android.support.annotation.NonNull;
->>>>>>> 8c418967
 import android.support.annotation.Nullable;
 
 import com.example.android.architecture.blueprints.todoapp.data.source.local.TasksPersistenceContract;
@@ -37,65 +34,75 @@
 
     @NonNull
     private final String mId;
+
+    @Nullable
     private final String mTitle;
+
+    @Nullable
     private final String mDescription;
+
     private final boolean mCompleted;
-<<<<<<< HEAD
+
     private int mInternalId;
-=======
->>>>>>> 8c418967
 
     /**
      * Use this constructor to create a new active Task.
      *
-     * @param title       title of the task
-     * @param description description of the task
+     * @param title
+     * @param description
      */
     public Task(@Nullable String title, @Nullable String description) {
-        this(title, description, UUID.randomUUID().toString(), false);
+        mId = UUID.randomUUID().toString();
+        mTitle = title;
+        mDescription = description;
+        mCompleted = false;
     }
 
     /**
      * Use this constructor to create an active Task if the Task already has an id (copy of another
      * Task).
      *
-     * @param title       title of the task
-     * @param description description of the task
-     * @param id          id of the task
+     * @param title
+     * @param description
+     * @param id of the class
      */
-    public Task(@Nullable String title, @Nullable String description, @NonNull String id) {
-        this(title, description, id, false);
+    public Task(@Nullable String title, @Nullable String description, String id) {
+        mId = id;
+        mTitle = title;
+        mDescription = description;
+        mCompleted = false;
     }
 
     /**
      * Use this constructor to create a new completed Task.
      *
-     * @param title       title of the task
-     * @param description description of the task
-     * @param completed   true if the task is completed, false if it's active
+     * @param title
+     * @param description
+     * @param completed
      */
     public Task(@Nullable String title, @Nullable String description, boolean completed) {
-        this(title, description, UUID.randomUUID().toString(), completed);
+        mId = UUID.randomUUID().toString();
+        mTitle = title;
+        mDescription = description;
+        mCompleted = completed;
     }
 
     /**
      * Use this constructor to specify a completed Task if the Task already has an id (copy of
      * another Task).
      *
-     * @param title       title of the task
-     * @param description description of the task
-     * @param id          id of the task
-     * @param completed   true if the task is completed, false if it's active
+     * @param title
+     * @param description
+     * @param id
+     * @param completed
      */
-    public Task(@Nullable String title, @Nullable String description,
-                @NonNull String id, boolean completed) {
+    public Task(@Nullable String title, @Nullable String description, String id, boolean completed) {
         mId = id;
         mTitle = title;
         mDescription = description;
         mCompleted = completed;
     }
 
-<<<<<<< HEAD
     /**
      * Use this constructor to return a Task from a Cursor
      *
@@ -122,9 +129,7 @@
         return new Task(title, description, entryId, completed);
     }
 
-=======
     @NonNull
->>>>>>> 8c418967
     public String getId() {
         return mId;
     }
@@ -163,12 +168,8 @@
 
     @Override
     public boolean equals(Object o) {
-        if (this == o) {
-            return true;
-        }
-        if (o == null || getClass() != o.getClass()) {
-            return false;
-        }
+        if (this == o) return true;
+        if (o == null || getClass() != o.getClass()) return false;
         Task task = (Task) o;
         return Objects.equal(mId, task.mId) &&
                Objects.equal(mTitle, task.mTitle) &&
@@ -184,5 +185,4 @@
     public String toString() {
         return "Task with title " + mTitle;
     }
-
 }