--- conflicted
+++ resolved
@@ -54,14 +54,8 @@
         mActionBar.setDisplayHomeAsUpEnabled(true);
         mActionBar.setDisplayShowHomeEnabled(true);
 
-<<<<<<< HEAD
-        AddEditTaskFragment addEditTaskFragment =
-                (AddEditTaskFragment) getSupportFragmentManager().findFragmentById(
-                        R.id.contentFrame);
-=======
         AddEditTaskFragment addEditTaskFragment = (AddEditTaskFragment) getSupportFragmentManager()
                 .findFragmentById(R.id.contentFrame);
->>>>>>> 96bc6845
 
         String taskId = getIntent().getStringExtra(AddEditTaskFragment.ARGUMENT_EDIT_TASK_ID);
 
@@ -89,18 +83,11 @@
         }
 
         // Create the presenter
-<<<<<<< HEAD
-        new AddEditTaskPresenter(Injection.provideUseCaseHandler(),
+        mAddEditTaskPresenter = new AddEditTaskPresenter(Injection.provideUseCaseHandler(),
                 taskId,
                 addEditTaskFragment,
                 Injection.provideGetTask(getApplicationContext()),
-                Injection.provideSaveTask(getApplicationContext())
-        );
-=======
-        mAddEditTaskPresenter = new AddEditTaskPresenter(
-                taskId,
-                Injection.provideTasksRepository(getApplicationContext()),
-                addEditTaskFragment,
+                Injection.provideSaveTask(getApplicationContext()),
                 shouldLoadDataFromRepo);
     }
 
@@ -117,7 +104,6 @@
         // Save the state so that next time we know if we need to refresh data.
         outState.putBoolean(SHOULD_LOAD_DATA_FROM_REPO_KEY, mAddEditTaskPresenter.isDataMissing());
         super.onSaveInstanceState(outState);
->>>>>>> 96bc6845
     }
 
     @Override
