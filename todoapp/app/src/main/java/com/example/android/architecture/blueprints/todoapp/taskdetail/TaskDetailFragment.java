/*
 * Copyright (C) 2015 The Android Open Source Project
 *
 * Licensed under the Apache License, Version 2.0 (the "License");
 * you may not use this file except in compliance with the License.
 * You may obtain a copy of the License at
 *
 *      http://www.apache.org/licenses/LICENSE-2.0
 *
 * Unless required by applicable law or agreed to in writing, software
 * distributed under the License is distributed on an "AS IS" BASIS,
 * WITHOUT WARRANTIES OR CONDITIONS OF ANY KIND, either express or implied.
 * See the License for the specific language governing permissions and
 * limitations under the License.
 */

package com.example.android.architecture.blueprints.todoapp.taskdetail;

import android.app.Activity;
import android.content.Intent;
import android.os.Bundle;
import android.support.annotation.NonNull;
import android.support.annotation.Nullable;
import android.support.design.widget.FloatingActionButton;
import android.support.design.widget.Snackbar;
import android.support.v4.app.Fragment;
import android.view.LayoutInflater;
import android.view.Menu;
import android.view.MenuInflater;
import android.view.MenuItem;
import android.view.View;
import android.view.ViewGroup;
import android.widget.CheckBox;
import android.widget.CompoundButton;
import android.widget.TextView;

import com.example.android.architecture.blueprints.todoapp.R;
import com.example.android.architecture.blueprints.todoapp.addedittask.AddEditTaskActivity;
import com.example.android.architecture.blueprints.todoapp.addedittask.AddEditTaskFragment;
import com.google.common.base.Preconditions;

import static com.google.common.base.Preconditions.checkNotNull;

/**
 * Main UI for the task detail screen.
 */
public class TaskDetailFragment extends Fragment implements TaskDetailContract.View {

    @NonNull
    private static final String ARGUMENT_TASK_ID = "TASK_ID";

    @NonNull
    private static final int REQUEST_EDIT_TASK = 1;

    private TaskDetailContract.Presenter mPresenter;

    private TextView mDetailTitle;

    private TextView mDetailDescription;

    private CheckBox mDetailCompleteStatus;

    public static TaskDetailFragment newInstance(@Nullable String taskId) {
        Bundle arguments = new Bundle();
        arguments.putString(ARGUMENT_TASK_ID, taskId);
        TaskDetailFragment fragment = new TaskDetailFragment();
        fragment.setArguments(arguments);
        return fragment;
    }

    @Override
    public void onResume() {
        super.onResume();
        mPresenter.start();
    }

    @Nullable
    @Override
    public View onCreateView(LayoutInflater inflater, ViewGroup container,
                             Bundle savedInstanceState) {
        View root = inflater.inflate(R.layout.taskdetail_frag, container, false);
        setHasOptionsMenu(true);
        mDetailTitle = (TextView) root.findViewById(R.id.task_detail_title);
        mDetailDescription = (TextView) root.findViewById(R.id.task_detail_description);
        mDetailCompleteStatus = (CheckBox) root.findViewById(R.id.task_detail_complete);

        // Set up floating action button
        FloatingActionButton fab =
                (FloatingActionButton) getActivity().findViewById(R.id.fab_edit_task);

        fab.setOnClickListener(new View.OnClickListener() {
            @Override
            public void onClick(View v) {
                mPresenter.editTask();
            }
        });

        return root;
    }

    @Override
    public void setPresenter(@NonNull TaskDetailContract.Presenter presenter) {
        mPresenter = checkNotNull(presenter);
    }

    @Override
    public boolean onOptionsItemSelected(MenuItem item) {
        switch (item.getItemId()) {
            case R.id.menu_delete:
                mPresenter.deleteTask();
                return true;
        }
        return false;
    }

    @Override
    public void onCreateOptionsMenu(Menu menu, MenuInflater inflater) {
        inflater.inflate(R.menu.taskdetail_fragment_menu, menu);
    }

    @Override
    public void setLoadingIndicator(boolean active) {
        if (active) {
            mDetailTitle.setText("");
            mDetailDescription.setText(getString(R.string.loading));
        }
    }

    @Override
    public void hideDescription() {
        mDetailDescription.setVisibility(View.GONE);
    }

    @Override
    public void hideTitle() {
        mDetailTitle.setVisibility(View.GONE);
    }

    @Override
    public void showDescription(@NonNull String description) {
        mDetailDescription.setVisibility(View.VISIBLE);
        mDetailDescription.setText(description);
    }

    @Override
    public void showCompletionStatus(final boolean complete) {
        Preconditions.checkNotNull(mDetailCompleteStatus);

        mDetailCompleteStatus.setChecked(complete);
        mDetailCompleteStatus.setOnCheckedChangeListener(
                new CompoundButton.OnCheckedChangeListener() {
                    @Override
                    public void onCheckedChanged(CompoundButton buttonView, boolean isChecked) {
                        if (isChecked) {
                            mPresenter.completeTask();
                        } else {
                            mPresenter.activateTask();
                        }
                    }
                });
    }

    @Override
    public void showEditTask(@NonNull String taskId) {
        Intent intent = new Intent(getContext(), AddEditTaskActivity.class);
        intent.putExtra(AddEditTaskFragment.ARGUMENT_EDIT_TASK_ID, taskId);
        startActivityForResult(intent, REQUEST_EDIT_TASK);
    }

    @Override
    public void showTaskDeleted() {
        getActivity().finish();
    }

    public void showTaskMarkedComplete() {
        Snackbar.make(getView(), getString(R.string.task_marked_complete), Snackbar.LENGTH_LONG)
                .show();
    }

    @Override
    public void showTaskMarkedActive() {
        Snackbar.make(getView(), getString(R.string.task_marked_active), Snackbar.LENGTH_LONG)
                .show();
    }

    @Override
    public void onActivityResult(int requestCode, int resultCode, Intent data) {
        if (requestCode == REQUEST_EDIT_TASK) {
            // If the task was edited successfully, go back to the list.
            if (resultCode == Activity.RESULT_OK) {
                getActivity().finish();
            }
        }
    }

    @Override
    public void showTitle(@NonNull String title) {
        mDetailTitle.setVisibility(View.VISIBLE);
        mDetailTitle.setText(title);
    }

    @Override
    public void showMissingTask() {
        mDetailTitle.setText("");
        mDetailDescription.setText(getString(R.string.no_data));
    }
<<<<<<< HEAD
=======

    @Override
    public boolean isActive() {
        return isAdded();
    }

>>>>>>> 52610bda
}<|MERGE_RESOLUTION|>--- conflicted
+++ resolved
@@ -204,13 +204,4 @@
         mDetailTitle.setText("");
         mDetailDescription.setText(getString(R.string.no_data));
     }
-<<<<<<< HEAD
-=======
-
-    @Override
-    public boolean isActive() {
-        return isAdded();
-    }
-
->>>>>>> 52610bda
 }