/*
 * Copyright (C) 2019 The Android Open Source Project
 *
 * Licensed under the Apache License, Version 2.0 (the "License");
 * you may not use this file except in compliance with the License.
 * You may obtain a copy of the License at
 *
 *      http://www.apache.org/licenses/LICENSE-2.0
 *
 * Unless required by applicable law or agreed to in writing, software
 * distributed under the License is distributed on an "AS IS" BASIS,
 * WITHOUT WARRANTIES OR CONDITIONS OF ANY KIND, either express or implied.
 * See the License for the specific language governing permissions and
 * limitations under the License.
 */
package com.example.android.architecture.blueprints.todoapp.taskdetail

import androidx.annotation.StringRes
import androidx.lifecycle.LiveData
import androidx.lifecycle.MutableLiveData
import androidx.lifecycle.ViewModel
import androidx.lifecycle.map
import androidx.lifecycle.switchMap
import androidx.lifecycle.viewModelScope
import com.example.android.architecture.blueprints.todoapp.Event
import com.example.android.architecture.blueprints.todoapp.R
import com.example.android.architecture.blueprints.todoapp.data.Result
import com.example.android.architecture.blueprints.todoapp.data.Result.Success
import com.example.android.architecture.blueprints.todoapp.data.Task
<<<<<<< HEAD
import com.example.android.architecture.blueprints.todoapp.domain.ActivateTaskUseCase
import com.example.android.architecture.blueprints.todoapp.domain.CompleteTaskUseCase
import com.example.android.architecture.blueprints.todoapp.domain.DeleteTaskUseCase
import com.example.android.architecture.blueprints.todoapp.domain.GetTaskUseCase
import com.example.android.architecture.blueprints.todoapp.util.wrapEspressoIdlingResource
=======
import com.example.android.architecture.blueprints.todoapp.data.source.TasksRepository
>>>>>>> 94e76564
import kotlinx.coroutines.launch

/**
 * ViewModel for the Details screen.
 */
class TaskDetailViewModel(
    private val getTaskUseCase: GetTaskUseCase,
    private val deleteTaskUseCase: DeleteTaskUseCase,
    private val completeTaskUseCase: CompleteTaskUseCase,
    private val activateTaskUseCase: ActivateTaskUseCase

) : ViewModel() {

    private val _taskId = MutableLiveData<String>()

    private val _task = _taskId.switchMap { taskId ->
        tasksRepository.observeTask(taskId).map { computeResult(it) }
    }
    val task: LiveData<Task?> = _task

    val isDataAvailable: LiveData<Boolean> = _task.map { it != null }

    private val _dataLoading = MutableLiveData<Boolean>()
    val dataLoading: LiveData<Boolean> = _dataLoading

    private val _editTaskEvent = MutableLiveData<Event<Unit>>()
    val editTaskEvent: LiveData<Event<Unit>> = _editTaskEvent

    private val _deleteTaskEvent = MutableLiveData<Event<Unit>>()
    val deleteTaskEvent: LiveData<Event<Unit>> = _deleteTaskEvent

    private val _snackbarText = MutableLiveData<Event<Int>>()
    val snackbarText: LiveData<Event<Int>> = _snackbarText

    // This LiveData depends on another so we can use a transformation.
    val completed: LiveData<Boolean> = _task.map { input: Task? ->
        input?.isCompleted ?: false
    }

    fun deleteTask() = viewModelScope.launch {
<<<<<<< HEAD
        taskId?.let {
            deleteTaskUseCase(it)
=======
        _taskId.value?.let {
            tasksRepository.deleteTask(it)
>>>>>>> 94e76564
            _deleteTaskEvent.value = Event(Unit)
        }
    }

    fun editTask() {
        _editTaskEvent.value = Event(Unit)
    }

    fun setCompleted(completed: Boolean) = viewModelScope.launch {
        val task = _task.value ?: return@launch
        if (completed) {
            completeTaskUseCase(task)
            showSnackbarMessage(R.string.task_marked_complete)
        } else {
            activateTaskUseCase(task)
            showSnackbarMessage(R.string.task_marked_active)
        }
    }

    fun start(taskId: String?) {
        // If we're already loading or already loaded, return (might be a config change)
        if (_dataLoading.value == true || taskId == _taskId.value) {
            return
        }
        // Trigger the load
        _taskId.value = taskId
    }

    private fun computeResult(taskResult: Result<Task>): Task? {
        return if (taskResult is Success) {
            taskResult.data
        } else {
            showSnackbarMessage(R.string.loading_tasks_error)
            null
        }
    }

<<<<<<< HEAD
        wrapEspressoIdlingResource {
            viewModelScope.launch {
                if (taskId != null) {
                    getTaskUseCase(taskId, false).let { result ->
                        if (result is Success) {
                            onTaskLoaded(result.data)
                        } else {
                            onDataNotAvailable(result)
                        }
                    }
                }
=======

    fun refresh() {
        // Refresh the repository and the task will be updated automatically.
        _task.value?.let {
            _dataLoading.value = true
            viewModelScope.launch {
                tasksRepository.refreshTask(it.id)
>>>>>>> 94e76564
                _dataLoading.value = false
            }
        }
    }

    private fun showSnackbarMessage(@StringRes message: Int) {
        _snackbarText.value = Event(message)
    }
}<|MERGE_RESOLUTION|>--- conflicted
+++ resolved
@@ -27,15 +27,12 @@
 import com.example.android.architecture.blueprints.todoapp.data.Result
 import com.example.android.architecture.blueprints.todoapp.data.Result.Success
 import com.example.android.architecture.blueprints.todoapp.data.Task
-<<<<<<< HEAD
+import com.example.android.architecture.blueprints.todoapp.data.source.TasksRepository
 import com.example.android.architecture.blueprints.todoapp.domain.ActivateTaskUseCase
 import com.example.android.architecture.blueprints.todoapp.domain.CompleteTaskUseCase
 import com.example.android.architecture.blueprints.todoapp.domain.DeleteTaskUseCase
 import com.example.android.architecture.blueprints.todoapp.domain.GetTaskUseCase
 import com.example.android.architecture.blueprints.todoapp.util.wrapEspressoIdlingResource
-=======
-import com.example.android.architecture.blueprints.todoapp.data.source.TasksRepository
->>>>>>> 94e76564
 import kotlinx.coroutines.launch
 
 /**
@@ -76,13 +73,8 @@
     }
 
     fun deleteTask() = viewModelScope.launch {
-<<<<<<< HEAD
-        taskId?.let {
+        _taskId.value?.let {
             deleteTaskUseCase(it)
-=======
-        _taskId.value?.let {
-            tasksRepository.deleteTask(it)
->>>>>>> 94e76564
             _deleteTaskEvent.value = Event(Unit)
         }
     }
@@ -120,19 +112,6 @@
         }
     }
 
-<<<<<<< HEAD
-        wrapEspressoIdlingResource {
-            viewModelScope.launch {
-                if (taskId != null) {
-                    getTaskUseCase(taskId, false).let { result ->
-                        if (result is Success) {
-                            onTaskLoaded(result.data)
-                        } else {
-                            onDataNotAvailable(result)
-                        }
-                    }
-                }
-=======
 
     fun refresh() {
         // Refresh the repository and the task will be updated automatically.
@@ -140,7 +119,6 @@
             _dataLoading.value = true
             viewModelScope.launch {
                 tasksRepository.refreshTask(it.id)
->>>>>>> 94e76564
                 _dataLoading.value = false
             }
         }
