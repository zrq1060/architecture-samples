/*
 * Copyright (C) 2019 The Android Open Source Project
 *
 * Licensed under the Apache License, Version 2.0 (the "License");
 * you may not use this file except in compliance with the License.
 * You may obtain a copy of the License at
 *
 *      http://www.apache.org/licenses/LICENSE-2.0
 *
 * Unless required by applicable law or agreed to in writing, software
 * distributed under the License is distributed on an "AS IS" BASIS,
 * WITHOUT WARRANTIES OR CONDITIONS OF ANY KIND, either express or implied.
 * See the License for the specific language governing permissions and
 * limitations under the License.
 */
package com.example.android.architecture.blueprints.todoapp.tasks

import androidx.annotation.DrawableRes
import androidx.annotation.StringRes
import androidx.lifecycle.LiveData
import androidx.lifecycle.MutableLiveData
import androidx.lifecycle.ViewModel
import androidx.lifecycle.liveData
import androidx.lifecycle.map
import androidx.lifecycle.switchMap
import androidx.lifecycle.viewModelScope
import com.example.android.architecture.blueprints.todoapp.Event
import com.example.android.architecture.blueprints.todoapp.R
import com.example.android.architecture.blueprints.todoapp.data.Result
import com.example.android.architecture.blueprints.todoapp.data.Result.Success
import com.example.android.architecture.blueprints.todoapp.data.Task
import com.example.android.architecture.blueprints.todoapp.data.source.TasksDataSource
import com.example.android.architecture.blueprints.todoapp.domain.ActivateTaskUseCase
import com.example.android.architecture.blueprints.todoapp.domain.ClearCompletedTasksUseCase
import com.example.android.architecture.blueprints.todoapp.domain.CompleteTaskUseCase
import com.example.android.architecture.blueprints.todoapp.domain.ObserveTasksUseCase
import com.example.android.architecture.blueprints.todoapp.domain.RefreshTasksUseCase
import kotlinx.coroutines.launch

/**
 * ViewModel for the task list screen.
 */
class TasksViewModel(
    private val observeTasksUseCase: ObserveTasksUseCase,
    private val refreshTasksUseCase: RefreshTasksUseCase,
    private val clearCompletedTasksUseCase: ClearCompletedTasksUseCase,
    private val completeTaskUseCase: CompleteTaskUseCase,
    private val activateTaskUseCase: ActivateTaskUseCase
) : ViewModel() {

    private var currentFiltering = MutableLiveData<TasksFilterType>(TasksFilterType.ALL_TASKS)

    private val _items: LiveData<Result<List<Task>>> = currentFiltering.switchMap {
        liveData {
            emit(Result.Loading)
            emitSource(observeTasksUseCase(it))
        }
<<<<<<< HEAD
=======
        tasksRepository.observeTasks().switchMap { filterTasks(it) }
>>>>>>> 7803918f
    }

    // Exposed items
    val items: LiveData<List<Task>> = _items.map {
        when (it) {
            is Success -> {
                dataLoading.value = false
                it.data
            }
            is Result.Error -> {
                dataLoading.value = false
                showSnackbarMessage(R.string.loading_tasks_error)
                emptyList()
            }
            is Result.Loading -> {
                dataLoading.value = true
                emptyList()
            }
        }
    }

    val dataLoading = MutableLiveData(false)

    private val _currentFilteringLabel = MutableLiveData<Int>()
    val currentFilteringLabel: LiveData<Int> = _currentFilteringLabel

    private val _noTasksLabel = MutableLiveData<Int>()
    val noTasksLabel: LiveData<Int> = _noTasksLabel

    private val _noTaskIconRes = MutableLiveData<Int>()
    val noTaskIconRes: LiveData<Int> = _noTaskIconRes

    private val _tasksAddViewVisible = MutableLiveData<Boolean>()
    val tasksAddViewVisible: LiveData<Boolean> = _tasksAddViewVisible

    private val _snackbarText = MutableLiveData<Event<Int>>()
    val snackbarText: LiveData<Event<Int>> = _snackbarText

    // Not used at the moment
    private val isDataLoadingError = _items.map { it !is Success }

    private val _openTaskEvent = MutableLiveData<Event<String>>()
    val openTaskEvent: LiveData<Event<String>> = _openTaskEvent

    private val _newTaskEvent = MutableLiveData<Event<Unit>>()
    val newTaskEvent: LiveData<Event<Unit>> = _newTaskEvent

    private var resultMessageShown: Boolean = false

    // This LiveData depends on another so we can use a transformation.
    val empty: LiveData<Boolean> = _items.map {
        (it as? Success)?.data?.isEmpty() ?: true
    }

    init {
        // Set initial state
        setFiltering(TasksFilterType.ALL_TASKS)
        loadTasks(true)
    }

    /**
     * Sets the current task filtering type.
     *
     * @param requestType Can be [TasksFilterType.ALL_TASKS],
     * [TasksFilterType.COMPLETED_TASKS], or
     * [TasksFilterType.ACTIVE_TASKS]
     */
    fun setFiltering(requestType: TasksFilterType) {
        currentFiltering.value = requestType

        // Depending on the filter type, set the filtering label, icon drawables, etc.
        when (requestType) {
            TasksFilterType.ALL_TASKS -> {
                setFilter(
                    R.string.label_all, R.string.no_tasks_all,
                    R.drawable.logo_no_fill, true
                )
            }
            TasksFilterType.ACTIVE_TASKS -> {
                setFilter(
                    R.string.label_active, R.string.no_tasks_active,
                    R.drawable.ic_check_circle_96dp, false
                )
            }
            TasksFilterType.COMPLETED_TASKS -> {
                setFilter(
                    R.string.label_completed, R.string.no_tasks_completed,
                    R.drawable.ic_verified_user_96dp, false
                )
            }
        }
        // Refresh list
        loadTasks(false)
    }

    private fun setFilter(
        @StringRes filteringLabelString: Int,
        @StringRes noTasksLabelString: Int,
        @DrawableRes noTaskIconDrawable: Int,
        tasksAddVisible: Boolean
    ) {
        _currentFilteringLabel.value = filteringLabelString
        _noTasksLabel.value = noTasksLabelString
        _noTaskIconRes.value = noTaskIconDrawable
        _tasksAddViewVisible.value = tasksAddVisible
    }

    fun clearCompletedTasks() {
        viewModelScope.launch {
            clearCompletedTasksUseCase()
            showSnackbarMessage(R.string.completed_tasks_cleared)
        }
    }

    fun completeTask(task: Task, completed: Boolean) = viewModelScope.launch {
        if (completed) {
            completeTaskUseCase(task)
            showSnackbarMessage(R.string.task_marked_complete)
        } else {
            activateTaskUseCase(task)
            showSnackbarMessage(R.string.task_marked_active)
        }
    }

    /**
     * Called by the Data Binding library and the FAB's click listener.
     */
    fun addNewTask() {
        _newTaskEvent.value = Event(Unit)
    }

    /**
     * Called by Data Binding.
     */
    fun openTask(taskId: String) {
        _openTaskEvent.value = Event(taskId)
    }

    fun showEditResultMessage(result: Int) {
        if (resultMessageShown) return
        when (result) {
            EDIT_RESULT_OK -> showSnackbarMessage(R.string.successfully_saved_task_message)
            ADD_EDIT_RESULT_OK -> showSnackbarMessage(R.string.successfully_added_task_message)
            DELETE_RESULT_OK -> showSnackbarMessage(R.string.successfully_deleted_task_message)
        }
        resultMessageShown = true
    }

    private fun showSnackbarMessage(message: Int) {
        _snackbarText.value = Event(message)
    }

    /**
     * @param forceUpdate Pass in true to refresh the data in the [TasksDataSource]
     */
    fun loadTasks(forceUpdate: Boolean) {
        dataLoading.value = true
        if (forceUpdate) {
            viewModelScope.launch {
                refreshTasksUseCase()
            }
        }
    }

    fun refresh() {
        loadTasks(true)
    }
}
<|MERGE_RESOLUTION|>--- conflicted
+++ resolved
@@ -55,10 +55,6 @@
             emit(Result.Loading)
             emitSource(observeTasksUseCase(it))
         }
-<<<<<<< HEAD
-=======
-        tasksRepository.observeTasks().switchMap { filterTasks(it) }
->>>>>>> 7803918f
     }
 
     // Exposed items
