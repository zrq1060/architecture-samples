/*
 * Copyright (C) 2019 The Android Open Source Project
 *
 * Licensed under the Apache License, Version 2.0 (the "License");
 * you may not use this file except in compliance with the License.
 * You may obtain a copy of the License at
 *
 *      http://www.apache.org/licenses/LICENSE-2.0
 *
 * Unless required by applicable law or agreed to in writing, software
 * distributed under the License is distributed on an "AS IS" BASIS,
 * WITHOUT WARRANTIES OR CONDITIONS OF ANY KIND, either express or implied.
 * See the License for the specific language governing permissions and
 * limitations under the License.
 */

package com.example.android.architecture.blueprints.todoapp.addedittask

import androidx.lifecycle.LiveData
import androidx.lifecycle.MutableLiveData
import androidx.lifecycle.ViewModel
import androidx.lifecycle.viewModelScope
import com.example.android.architecture.blueprints.todoapp.Event
import com.example.android.architecture.blueprints.todoapp.R
import com.example.android.architecture.blueprints.todoapp.data.Result.Success
import com.example.android.architecture.blueprints.todoapp.data.Task
import com.example.android.architecture.blueprints.todoapp.domain.GetTaskUseCase
import com.example.android.architecture.blueprints.todoapp.domain.SaveTaskUseCase
import kotlinx.coroutines.launch

/**
 * ViewModel for the Add/Edit screen.
 */
class AddEditTaskViewModel(
    private val getTaskUseCase: GetTaskUseCase,
    private val saveUseCase: SaveTaskUseCase
) : ViewModel() {

    // Two-way databinding, exposing MutableLiveData
    val title = MutableLiveData<String>()

    // Two-way databinding, exposing MutableLiveData
    val description = MutableLiveData<String>()

    private val _dataLoading = MutableLiveData<Boolean>()
    val dataLoading: LiveData<Boolean> = _dataLoading

    private val _snackbarText = MutableLiveData<Event<Int>>()
    val snackbarText: LiveData<Event<Int>> = _snackbarText

    private val _taskUpdatedEvent = MutableLiveData<Event<Unit>>()
    val taskUpdatedEvent: LiveData<Event<Unit>> = _taskUpdatedEvent

    private var taskId: String? = null

    private var isNewTask: Boolean = false

    private var isDataLoaded = false

    private var taskCompleted = false

    fun start(taskId: String?) {
        if (_dataLoading.value == true) {
            return
        }

        this.taskId = taskId
        if (taskId == null) {
            // No need to populate, it's a new task
            isNewTask = true
            return
        }
        if (isDataLoaded) {
            // No need to populate, already have data.
            return
        }

        isNewTask = false
        _dataLoading.value = true

        viewModelScope.launch {
            getTaskUseCase(taskId).let { result ->
                if (result is Success) {
                    onTaskLoaded(result.data)
                } else {
                    onDataNotAvailable()
                }
            }
        }
    }

    private fun onTaskLoaded(task: Task) {
        title.value = task.title
        description.value = task.description
        taskCompleted = task.isCompleted
        _dataLoading.value = false
        isDataLoaded = true
    }

    private fun onDataNotAvailable() {
        _dataLoading.value = false
    }

    // Called when clicking on fab.
    fun saveTask() {
        val currentTitle = title.value
        val currentDescription = description.value

        if (currentTitle == null || currentDescription == null) {
            _snackbarText.value = Event(R.string.empty_task_message)
            return
        }
        if (Task(currentTitle, currentDescription).isEmpty) {
            _snackbarText.value = Event(R.string.empty_task_message)
            return
        }

        val currentTaskId = taskId
        if (isNewTask || currentTaskId == null) {
            createTask(Task(currentTitle, currentDescription))
        } else {
            val task = Task(currentTitle, currentDescription, taskCompleted, currentTaskId)
            updateTask(task)
        }
    }

    private fun createTask(newTask: Task) = viewModelScope.launch {
<<<<<<< HEAD
        saveUseCase(newTask)
        _taskUpdated.value = Event(Unit)
=======
        tasksRepository.saveTask(newTask)
        _taskUpdatedEvent.value = Event(Unit)
>>>>>>> 6f21231b
    }

    private fun updateTask(task: Task) {
        if (isNewTask) {
            throw RuntimeException("updateTask() was called but task is new.")
        }
        viewModelScope.launch {
<<<<<<< HEAD
            saveUseCase(task)
            _taskUpdated.value = Event(Unit)
=======
            tasksRepository.saveTask(task)
            _taskUpdatedEvent.value = Event(Unit)
>>>>>>> 6f21231b
        }
    }
}<|MERGE_RESOLUTION|>--- conflicted
+++ resolved
@@ -125,13 +125,8 @@
     }
 
     private fun createTask(newTask: Task) = viewModelScope.launch {
-<<<<<<< HEAD
         saveUseCase(newTask)
-        _taskUpdated.value = Event(Unit)
-=======
-        tasksRepository.saveTask(newTask)
         _taskUpdatedEvent.value = Event(Unit)
->>>>>>> 6f21231b
     }
 
     private fun updateTask(task: Task) {
@@ -139,13 +134,8 @@
             throw RuntimeException("updateTask() was called but task is new.")
         }
         viewModelScope.launch {
-<<<<<<< HEAD
             saveUseCase(task)
-            _taskUpdated.value = Event(Unit)
-=======
-            tasksRepository.saveTask(task)
             _taskUpdatedEvent.value = Event(Unit)
->>>>>>> 6f21231b
         }
     }
 }