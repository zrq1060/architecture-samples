--- conflicted
+++ resolved
@@ -88,14 +88,9 @@
             DefaultTasksRepository(
                 FakeFailingTasksRemoteDataSource,
                 FakeFailingTasksRemoteDataSource,
-<<<<<<< HEAD
                 Dispatchers.Main  // Main is set in MainCoroutineRule
             ),
             StatisticsUtils()
-=======
-                Dispatchers.Main // Main is set in MainCoroutineRule
-            )
->>>>>>> 7803918f
         )
 
         // Then an error message is shown
